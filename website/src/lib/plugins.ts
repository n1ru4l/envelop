import { StaticImageData } from 'next/image';

import sentryIcon from '../../public/assets/logos/sentry.png';
import datadogIcon from '../../public/assets/logos/datadog.png';
import graphqlIcon from '../../public/assets/logos/graphql.png';
import apolloIcon from '../../public/assets/logos/apollo.png';
import opentelemetryIcon from '../../public/assets/logos/opentelemetry.png';
import genericAuthIcon from '../../public/assets/logos/generic_auth.png';
import rateLimiterIcon from '../../public/assets/logos/rate_limiter.png';
import graphqlArmorIcon from '../../public/assets/logos/graphql-armor.svg';
import prometheusIcon from '../../public/assets/logos/prometheus.png';
import newrelicIcon from '../../public/assets/logos/newrelic.png';
import modulesIcon from '../../public/assets/logos/modules.svg';
import auth0Icon from '../../public/assets/logos/auth0.png';
import persistedOperationsIcon from '../../public/assets/logos/persisted_operations.png';
import assetsIcon from '../../public/assets/logos/assets.png';
import envelopIcon from '../../public/logo.png';
import hiveIcon from 'https://the-guild.dev/static/shared-logos/products/hive.svg';

export const ALL_TAGS = [
  'tracing',
  'metrics',
  'core',
  'errors',
  'security',
  'utilities',
  'performance',
  'caching',
  'devtool',
  'authentication',
  'authorization',
  'schema',
  'subscription',
] as const;

export type Tags = typeof ALL_TAGS[number];

export const pluginsArr: {
  identifier: string;
  title: string;
  npmPackage: string;
  icon: StaticImageData;
  tags: Tags[];
  githubReadme?: {
    repo: string;
    path: string;
  };
  className?: string;
}[] = [
  {
    identifier: 'use-sentry',
    title: 'useSentry',
    npmPackage: '@envelop/sentry',
    icon: sentryIcon,
    className: 'dark:invert',
    tags: ['tracing', 'metrics', 'errors'],
  },
  {
    identifier: 'use-statsd',
    title: 'useStatsD',
    npmPackage: '@envelop/statsd',
    icon: datadogIcon,
    tags: ['metrics', 'errors'],
  },
  {
    identifier: 'use-schema',
    title: 'useSchema',
    githubReadme: {
      repo: 'n1ru4l/envelop',
      path: 'packages/core/docs/use-schema.md',
    },
    npmPackage: '@envelop/core',
    icon: envelopIcon,
    tags: ['core', 'schema'],
  },
  {
    identifier: 'use-schema-by-context',
    title: 'useSchemaByContext',
    githubReadme: {
      repo: 'n1ru4l/envelop',
<<<<<<< HEAD
      path: 'packages/core/docs/use-schema-by-context.md',
=======
      path: 'packages/core/docs/use-async-schema.md',
    },
    npmPackage: '@envelop/core',
    icon: envelopIcon,
    tags: ['core', 'schema'],
  },
  {
    identifier: 'use-lazy-loaded-schema',
    title: 'useLazyLoadedSchema',
    githubReadme: {
      repo: 'n1ru4l/envelop',
      path: 'packages/core/docs/use-lazy-loaded-schema.md',
>>>>>>> 8b3c369a
    },
    npmPackage: '@envelop/core',
    icon: envelopIcon,
    tags: ['core', 'schema'],
  },
  {
    identifier: 'use-error-handler',
    title: 'useErrorHandler',
    githubReadme: {
      repo: 'n1ru4l/envelop',
      path: 'packages/core/docs/use-error-handler.md',
    },
    npmPackage: '@envelop/core',
    icon: envelopIcon,
    tags: ['core', 'errors'],
  },
  {
    identifier: 'use-masked-errors',
    title: 'useMaskedErrors',
    githubReadme: {
      repo: 'n1ru4l/envelop',
      path: 'packages/core/docs/use-masked-errors.md',
    },
    npmPackage: '@envelop/core',
    icon: envelopIcon,
    tags: ['core', 'errors', 'security'],
  },
  {
    identifier: 'use-engine',
    title: 'useEngine',
    githubReadme: {
      repo: 'n1ru4l/envelop',
      path: 'packages/core/docs/use-engine.md',
    },
    npmPackage: '@envelop/core',
    iconUrl: '/logo.png',
    tags: ['core', 'utilities'],
  },
  {
    identifier: 'use-extend-context',
    title: 'useExtendContext',
    githubReadme: {
      repo: 'n1ru4l/envelop',
      path: 'packages/core/docs/use-extend-context.md',
    },
    npmPackage: '@envelop/core',
    icon: envelopIcon,
    tags: ['core', 'utilities'],
  },
  {
    identifier: 'use-immediate-introspection',
    title: 'useImmediateIntrospection',
    githubReadme: {
      repo: 'n1ru4l/envelop',
      path: 'packages/core/docs/use-immediate-introspection.md',
    },
    npmPackage: '@envelop/core',
    icon: envelopIcon,
    tags: ['core', 'utilities', 'performance'],
  },
  {
    identifier: 'use-logger',
    title: 'useLogger',
    githubReadme: {
      repo: 'n1ru4l/envelop',
      path: 'packages/core/docs/use-logger.md',
    },
    npmPackage: '@envelop/core',
    icon: envelopIcon,
    tags: ['core', 'utilities'],
  },
  {
    identifier: 'use-payload-formatter',
    title: 'usePayloadFormatter',
    githubReadme: {
      repo: 'n1ru4l/envelop',
      path: 'packages/core/docs/use-payload-formatter.md',
    },
    npmPackage: '@envelop/core',
    icon: envelopIcon,
    tags: ['core', 'utilities'],
  },
  {
<<<<<<< HEAD
=======
    identifier: 'use-timing',
    title: 'useTiming',
    githubReadme: {
      repo: 'n1ru4l/envelop',
      path: 'packages/core/docs/use-timing.md',
    },
    npmPackage: '@envelop/core',
    icon: envelopIcon,
    tags: ['core', 'tracing', 'utilities'],
  },
  {
>>>>>>> 8b3c369a
    identifier: 'use-graphql-jit',
    title: 'useGraphQLJit',
    npmPackage: '@envelop/graphql-jit',
    icon: graphqlIcon,
    tags: ['performance'],
  },
  {
    identifier: 'use-parser-cache',
    title: 'useParserCache',
    npmPackage: '@envelop/parser-cache',
    icon: envelopIcon,
    tags: ['performance', 'caching'],
  },
  {
    identifier: 'use-validation-cache',
    title: 'useValidationCache',
    npmPackage: '@envelop/validation-cache',
    icon: envelopIcon,
    tags: ['performance', 'caching'],
  },
  {
    identifier: 'use-data-loader',
    title: 'useDataLoader',
    npmPackage: '@envelop/dataloader',
    icon: graphqlIcon,
    tags: ['performance', 'caching'],
  },
  {
    identifier: 'use-apollo-tracing',
    title: 'useApolloTracing',
    npmPackage: '@envelop/apollo-tracing',
    icon: apolloIcon,
    className: 'dark:invert',
    tags: ['devtool', 'metrics'],
  },
  {
    identifier: 'use-apollo-datasources',
    title: 'useApolloDataSources',
    npmPackage: '@envelop/apollo-datasources',
    icon: apolloIcon,
    className: 'dark:invert',
    tags: ['devtool', 'utilities'],
  },
  {
    identifier: 'use-open-telemetry',
    title: 'useOpenTelemetry',
    npmPackage: '@envelop/opentelemetry',
    icon: opentelemetryIcon,
    tags: ['tracing', 'metrics', 'errors'],
  },
  {
    identifier: 'use-generic-auth',
    title: 'useGenericAuth',
    npmPackage: '@envelop/generic-auth',
    icon: genericAuthIcon,
    className: 'dark:invert',
    tags: ['security', 'authentication', 'authorization'],
  },
  {
    identifier: 'use-auth0',
    title: 'useAuth0',
    npmPackage: '@envelop/auth0',
    icon: auth0Icon,
    tags: ['security', 'authentication', 'authorization'],
  },
  {
    identifier: 'use-graphql-modules',
    title: 'useGraphQLModules',
    npmPackage: '@envelop/graphql-modules',
    icon: modulesIcon,
    tags: ['schema', 'utilities', 'devtool'],
  },
  {
    identifier: 'use-rate-limiter',
    title: 'useRateLimiter',
    npmPackage: '@envelop/rate-limiter',
    icon: rateLimiterIcon,
    className: 'dark:invert',
    tags: ['schema', 'utilities', 'security'],
  },
  {
    identifier: 'use-disable-introspection',
    title: 'useDisableIntrospection',
    npmPackage: '@envelop/disable-introspection',
    icon: graphqlIcon,
    tags: ['utilities', 'security'],
  },
  {
    identifier: 'use-filter-allowed-operations',
    title: 'useFilterAllowedOperations',
    npmPackage: '@envelop/filter-operation-type',
    icon: graphqlIcon,
    tags: ['utilities', 'security'],
  },
  {
    identifier: 'use-preload-assets',
    title: 'usePreloadAssets',
    npmPackage: '@envelop/preload-assets',
    icon: assetsIcon,
    className: 'dark:invert',
    tags: ['utilities'],
  },
  {
    identifier: 'use-persisted-operations',
    title: 'usePersistedOperations',
    npmPackage: '@envelop/persisted-operations',
    icon: persistedOperationsIcon,
    className: 'dark:invert',
    tags: ['security', 'performance'],
  },
  {
    identifier: 'use-graphql-hive',
    title: 'useHive',
    npmPackage: '@graphql-hive/client',
    icon: hiveIcon,
    tags: ['tracing', 'metrics', 'devtool'],
  },
  {
    identifier: 'use-newrelic',
    title: 'useNewRelic',
    npmPackage: '@envelop/newrelic',
    icon: newrelicIcon,
    tags: ['tracing', 'metrics', 'errors'],
  },
  {
    identifier: 'use-live-query',
    title: 'useLiveQuery',
    npmPackage: '@envelop/live-query',
    icon: graphqlIcon,
    tags: ['utilities'],
  },
  {
    identifier: 'use-fragment-arguments',
    title: 'useFragmentArguments',
    npmPackage: '@envelop/fragment-arguments',
    icon: graphqlIcon,
    tags: ['utilities'],
  },
  {
    identifier: 'use-apollo-server-errors',
    title: 'useApolloServerErrors',
    npmPackage: '@envelop/apollo-server-errors',
    icon: apolloIcon,
    className: 'dark:invert',
    tags: ['utilities', 'errors'],
  },
  {
    identifier: 'use-operation-field-permissions',
    title: 'useOperationFieldPermissions',
    npmPackage: '@envelop/operation-field-permissions',
    icon: graphqlIcon,
    tags: ['security', 'authorization'],
  },
  {
    identifier: 'use-extended-validation',
    title: 'useExtendedValidation',
    npmPackage: '@envelop/extended-validation',
    icon: graphqlIcon,
    tags: ['devtool', 'utilities'],
  },
  {
    identifier: 'use-prometheus',
    title: 'usePrometheus',
    npmPackage: '@envelop/prometheus',
    icon: prometheusIcon,
    tags: ['metrics', 'errors'],
  },
  {
    identifier: 'use-context-value-per-execute-subscription-event',
    title: 'useContextValuePerExecuteSubscriptionEvent',
    npmPackage: '@envelop/execute-subscription-event',
    icon: graphqlIcon,
    tags: ['utilities', 'subscription'],
    githubReadme: {
      repo: 'n1ru4l/envelop',
      path: '/packages/plugins/execute-subscription-event/README.md',
    },
  },
  {
    identifier: 'use-resource-limitations',
    title: 'useResourceLimitations',
    npmPackage: '@envelop/resource-limitations',
    icon: rateLimiterIcon,
    className: 'dark:invert',
    tags: ['schema', 'utilities', 'security'],
  },
  {
    identifier: 'use-response-cache',
    title: 'useResponseCache',
    npmPackage: '@envelop/response-cache',
    icon: envelopIcon,
    tags: ['caching', 'performance'],
  },
  {
    identifier: 'use-apollo-federation',
    title: 'useApolloFederation',
    npmPackage: '@envelop/apollo-federation',
    icon: apolloIcon,
    className: 'dark:invert',
    tags: ['schema', 'utilities'],
  },
  {
    identifier: 'graphql-armor-max-aliases',
    title: 'maxAliasesPlugin',
    npmPackage: '@escape.tech/graphql-armor-max-aliases',
    icon: graphqlArmorIcon,
    tags: ['performance', 'security'],
  },
  {
    identifier: 'graphql-armor-max-depth',
    title: 'maxDepthPlugin',
    npmPackage: '@escape.tech/graphql-armor-max-depth',
    icon: graphqlArmorIcon,
    tags: ['performance', 'security'],
  },
  {
    identifier: 'graphql-armor-max-depth',
    title: 'maxDirectivesPlugin',
    npmPackage: '@escape.tech/graphql-armor-max-directives',
    icon: graphqlArmorIcon,
    tags: ['performance', 'security'],
  },
  {
    identifier: 'graphql-armor-max-tokens',
    title: 'maxTokensPlugin',
    npmPackage: '@escape.tech/graphql-armor-max-tokens',
    icon: graphqlArmorIcon,
    tags: ['performance', 'security'],
  },
  {
    identifier: 'graphql-armor-block-field-suggestions',
    title: 'blockFieldSuggestions',
    npmPackage: '@escape.tech/graphql-armor-block-field-suggestions',
    icon: graphqlArmorIcon,
    tags: ['security'],
  },
];<|MERGE_RESOLUTION|>--- conflicted
+++ resolved
@@ -78,22 +78,7 @@
     title: 'useSchemaByContext',
     githubReadme: {
       repo: 'n1ru4l/envelop',
-<<<<<<< HEAD
       path: 'packages/core/docs/use-schema-by-context.md',
-=======
-      path: 'packages/core/docs/use-async-schema.md',
-    },
-    npmPackage: '@envelop/core',
-    icon: envelopIcon,
-    tags: ['core', 'schema'],
-  },
-  {
-    identifier: 'use-lazy-loaded-schema',
-    title: 'useLazyLoadedSchema',
-    githubReadme: {
-      repo: 'n1ru4l/envelop',
-      path: 'packages/core/docs/use-lazy-loaded-schema.md',
->>>>>>> 8b3c369a
     },
     npmPackage: '@envelop/core',
     icon: envelopIcon,
@@ -177,20 +162,6 @@
     tags: ['core', 'utilities'],
   },
   {
-<<<<<<< HEAD
-=======
-    identifier: 'use-timing',
-    title: 'useTiming',
-    githubReadme: {
-      repo: 'n1ru4l/envelop',
-      path: 'packages/core/docs/use-timing.md',
-    },
-    npmPackage: '@envelop/core',
-    icon: envelopIcon,
-    tags: ['core', 'tracing', 'utilities'],
-  },
-  {
->>>>>>> 8b3c369a
     identifier: 'use-graphql-jit',
     title: 'useGraphQLJit',
     npmPackage: '@envelop/graphql-jit',
