import { withGuildDocs } from '@theguild/components/next.config';

export default withGuildDocs({
  images: {
    unoptimized: true,
  },
  experimental: {
    urlImports: ['https://the-guild.dev/static/shared-logos/products/hive.svg'],
  },
  redirects: () =>
    Object.entries({
      '/docs/securing-your-graphql-api': '/docs/guides/securing-your-graphql-api',
      '/docs/adding-authentication-with-auth0': '/docs/guides/adding-authentication-with-auth0',
      '/docs/monitoring-and-tracing': '/docs/guides/monitoring-and-tracing',
      '/docs/using-graphql-features-from-the-future': '/docs/guides/using-graphql-features-from-the-future',
      '/docs/resolving-subscription-data-loader-caching-issues':
        '/docs/guides/resolving-subscription-data-loader-caching-issues',
      '/docs/adding-a-graphql-response-cache': '/docs/guides/adding-a-graphql-response-cache',
      '/plugins/use-depth-limit': '/plugins/graphql-armor-max-depth',
      '/docs/introduction': '/docs',
      '/docs/plugins/introduction': '/docs/plugins',
    }).map(([from, to]) => ({
      source: from,
      destination: to,
      permanent: true,
<<<<<<< HEAD
    },
    {
      source: '/plugins/use-async-schema',
      destination: '/docs/guides/migrating-from-v2-to-v3#3-remove-useasyncschema-plugin',
      permanent: true,
    },
    {
      source: '/plugins/use-timing',
      destination: '/docs/guides/migrating-from-v2-to-v3#2-drop-usetiming-plugin',
      permanent: true,
    },
    {
      source: '/plugins/use-lazy-loaded-schema',
      destination: '/docs/guides/migrating-from-v2-to-v3#4-rename-uselazyloadedschema-to-useschemabycontext',
      permanent: true,
    },
  ],
=======
    })),
>>>>>>> 8b3c369a
});<|MERGE_RESOLUTION|>--- conflicted
+++ resolved
@@ -19,29 +19,13 @@
       '/plugins/use-depth-limit': '/plugins/graphql-armor-max-depth',
       '/docs/introduction': '/docs',
       '/docs/plugins/introduction': '/docs/plugins',
+      '/plugins/use-async-schema': '/docs/guides/migrating-from-v2-to-v3#3-remove-useasyncschema-plugin',
+      '/plugins/use-timing': '/docs/guides/migrating-from-v2-to-v3#2-drop-usetiming-plugin',
+      '/plugins/use-lazy-loaded-schema':
+        '/docs/guides/migrating-from-v2-to-v3#4-rename-uselazyloadedschema-to-useschemabycontext',
     }).map(([from, to]) => ({
       source: from,
       destination: to,
       permanent: true,
-<<<<<<< HEAD
-    },
-    {
-      source: '/plugins/use-async-schema',
-      destination: '/docs/guides/migrating-from-v2-to-v3#3-remove-useasyncschema-plugin',
-      permanent: true,
-    },
-    {
-      source: '/plugins/use-timing',
-      destination: '/docs/guides/migrating-from-v2-to-v3#2-drop-usetiming-plugin',
-      permanent: true,
-    },
-    {
-      source: '/plugins/use-lazy-loaded-schema',
-      destination: '/docs/guides/migrating-from-v2-to-v3#4-rename-uselazyloadedschema-to-useschemabycontext',
-      permanent: true,
-    },
-  ],
-=======
     })),
->>>>>>> 8b3c369a
 });