## `@envelop/response-cache`

- Skip the execution phase and reduce server load by caching execution results in-memory.
- Customize cache entry time to live based on fields and types within the execution result.
- Automatically invalidate the cache based on mutation selection sets.
- Customize invalidation through the cache api (e.g. listen to a database write log).
- Implement your own global cache (e.g. using another key/value store) by implementing the `Cache` interface.

[Check out the GraphQL Response Cache Guide for more information](https://envelop.dev/docs/guides/adding-a-graphql-response-cache)

> Watch [Episode #34 of `graphql.wtf`](https://graphql.wtf/episodes/34-response-cache-plugin-with-envelop) for a quick introduction to using Response Cache plugin with Envelop:

<iframe
  width="100%"
  height="400"
  src="https://www.youtube.com/embed/1EBphPltkA4"
  title="YouTube video player"
  frameBorder="0"
  allow="accelerometer; autoplay; clipboard-write; encrypted-media; gyroscope; picture-in-picture"
  allowFullScreen
></iframe>

## Getting Started

```bash
yarn add @envelop/response-cache
```

## Usage Example

When configuring the `useResponseCache`, you can choose the type of cache:

- In-Memory LRU Cache (default)
- Redis Cache (see: `@envelop/response-cache-redis`)

### In-Memory Cache

The in-memory LRU cache is used by default.

```ts
import { envelop } from '@envelop/core'
import { useResponseCache } from '@envelop/response-cache'

const getEnveloped = envelop({
  plugins: [
    // ... other plugins ...
<<<<<<< HEAD
    useResponseCache()
  ]
})
=======
    useResponseCache({
      // use global cache for all operations
      session: () => null,
    }),
  ],
});
>>>>>>> 43a23b1d
```

Or, you may create the in-memory LRU cache explicitly.

```ts
import { envelop } from '@envelop/core'
import { useResponseCache, createInMemoryCache } from '@envelop/response-cache'

const cache = createInMemoryCache()

const getEnveloped = envelop({
  plugins: [
    // ... other plugins ...
<<<<<<< HEAD
    useResponseCache({ cache })
  ]
})
=======
    useResponseCache({ cache }),
    session: () => null, // use global cache for all operations
  ],
});
>>>>>>> 43a23b1d
```

> Note: The in-memory LRU cache is not suitable for serverless deployments. Instead, consider the Redis cache provided by `@envelop/response-cache-redis`.

### Cache based on session/user

```ts
import { envelop } from '@envelop/core';
import { useResponseCache } from '@envelop/response-cache';

const getEnveloped = envelop({
  plugins: [
    // ... other plugins ...
    useResponseCache({
      ttl: 2000,
      // context is the GraphQL context used for execution
      session: context => String(context.user?.id),
    }),
  ],
});
```

### Redis Cache

```bash
yarn add @envelop/response-cache-redis
```

In order to use the Redis cache, you need to:

- Create a Redis database
- Collect the connection settings (or its connection string), e.g., `host`, `port`, `username`, `password`, `tls`, etc.
- Create and configure a [Redis client](https://github.com/luin/ioredis) with your [connection settings](https://github.com/luin/ioredis/blob/master/API.md#Redis) and any [additional options](https://github.com/luin/ioredis/blob/master/API.md#new_Redis_new)
- Create an instance of the Redis Cache and set to the `useResponseCache` plugin options

```ts
import { envelop } from '@envelop/core'
import { useResponseCache } from '@envelop/response-cache'
import { createRedisCache } from '@envelop/response-cache-redis'

import Redis from 'ioredis'

const redis = new Redis({
  host: 'my-redis-db.example.com',
  port: '30652',
  password: '1234567890'
})

<<<<<<< HEAD
const redis = new Redis('rediss://:1234567890@my-redis-db.example.com:30652')
=======
const redis = new Redis('rediss://:1234567890@my-redis-db.example.com:30652');
>>>>>>> 43a23b1d

const cache = createRedisCache({ redis })

const getEnveloped = envelop({
  plugins: [
    // ... other plugins ...
<<<<<<< HEAD
    useResponseCache({ cache })
  ]
})
=======
    useResponseCache({
      cache,
      session: () => null, // use global cache for all operations
    }),
  ],
});
>>>>>>> 43a23b1d
```

> Note: In the Recipes below, be sure to provide your Redis `cache` instance with `useResponseCache({ cache })`.

## Recipes

### Cache with maximum TTL

```ts
import { envelop } from '@envelop/core'
import { useResponseCache } from '@envelop/response-cache'

const getEnveloped = envelop({
  plugins: [
    // ... other plugins ...
    useResponseCache({
<<<<<<< HEAD
      ttl: 2000 // cached execution results become stale after 2 seconds
    })
  ]
})
=======
      ttl: 2000, // cached execution results become stale after 2 seconds
      session: () => null, // use global cache for all operations
    }),
  ],
});
>>>>>>> 43a23b1d
```

> Note: Setting `ttl: 0` will disable TTL for all types. You can use that if you wish to disable caching for all type, and then enable caching for specific types using `ttlPerType`.

### Cache with custom TTL per object type

```ts
import { envelop } from '@envelop/core'
import { useResponseCache } from '@envelop/response-cache'

const getEnveloped = envelop({
  plugins: [
    // ... other plugins ...
    useResponseCache({
      ttl: 2000,
      ttlPerType: {
        // cached execution results that contain a `Stock` object become stale after 500ms
        Stock: 500
      }
    })
  ]
})
```

### Cache with custom TTL per schema coordinate

```ts
import { envelop } from '@envelop/core'
import { useResponseCache } from '@envelop/response-cache'

const getEnveloped = envelop({
  plugins: [
    // ... other plugins ...
    useResponseCache({
      ttl: 2000,
      ttlPerSchemaCoordinate: {
        // cached execution results that select the `Query.user` field become stale after 100ms
        'Query.rocketCoordinates': 100
      }
    })
  ]
})
```

<<<<<<< HEAD
### Cache based on session/user

```ts
import { envelop } from '@envelop/core'
import { useResponseCache } from '@envelop/response-cache'

const getEnveloped = envelop({
  plugins: [
    // ... other plugins ...
    useResponseCache({
      ttl: 2000,
      // context is the GraphQL context used for execution
      session: context => String(context.user?.id)
    })
  ]
})
```

=======
>>>>>>> 43a23b1d
### Disable cache based on session/user

```ts
import { envelop } from '@envelop/core'
import { useResponseCache } from '@envelop/response-cache'

const getEnveloped = envelop({
  plugins: [
    // ... other plugins ...
    useResponseCache({
      ttl: 2000,
      // context is the GraphQL context used for execution
<<<<<<< HEAD
      enabled: context => context.user?.role !== 'admin'
    })
  ]
})
=======
      enabled: context => context.user?.role !== 'admin',
      session: () => null,
    }),
  ],
});
>>>>>>> 43a23b1d
```

### Customize if result should be cached

You can define a custom function used to check if a query operation execution result should be cached.

```ts
type ShouldCacheResultFunction = (params: { result: ExecutionResult }) => Boolean
```

This is useful for advanced use-cases. E.g. if you want to
cache results with certain error types.

By default, the `defaultShouldCacheResult` function is used which never caches any query operation execution results that includes any errors (unexpected, EnvelopError, or GraphQLError).

```ts
import { envelop } from '@envelop/core'
import { useResponseCache, ShouldCacheResultFunction } from '@envelop/response-cache'

export const defaultShouldCacheResult: ShouldCacheResultFunction = (params): Boolean => {
  // cache any query operation execution result
  // even if it includes errors
  return true
}

const getEnveloped = envelop({
  plugins: [
    // ... other plugins ...
    useResponseCache({
<<<<<<< HEAD
      shouldCacheResult: myCustomShouldCacheResult
    })
  ]
})
=======
      shouldCacheResult = myCustomShouldCacheResult,
      session: () => null,
    }),
  ],
});
>>>>>>> 43a23b1d
```

### Cache Introspection query operations

By default introspection query operations are not cached. In case you want to cache them you can do so with the `ttlPerSchemaCoordinate` parameter.

**Infinite caching**

```ts
import { envelop } from '@envelop/core'
import { useResponseCache } from '@envelop/response-cache'

const getEnveloped = envelop({
  plugins: [
    // ... other plugins ...
    useResponseCache({
      ttlPerSchemaCoordinate: {
<<<<<<< HEAD
        'Query.__schema': undefined // cache infinitely
      }
    })
  ]
})
=======
        'Query.__schema': undefined, // cache infinitely
      },
      session: () => null,
    }),
  ],
});
>>>>>>> 43a23b1d
```

**TTL caching**

```ts
import { envelop } from '@envelop/core'
import { useResponseCache } from '@envelop/response-cache'

const getEnveloped = envelop({
  plugins: [
    // ... other plugins ...
    useResponseCache({
      ttlPerSchemaCoordinate: {
<<<<<<< HEAD
        'Query.__schema': 10_000 // cache for 10 seconds
      }
    })
  ]
})
=======
        'Query.__schema': 10_000, // cache for 10 seconds
      },
      session: () => null,
    }),
  ],
});
>>>>>>> 43a23b1d
```

### Cache with maximum TTL

```ts
import { envelop } from '@envelop/core'
import { useResponseCache } from '@envelop/response-cache'

const getEnveloped = envelop({
  plugins: [
    // ... other plugins ...
    useResponseCache({
<<<<<<< HEAD
      ttl: 2000 // cached execution results become stale after 2 seconds
    })
  ]
})
=======
      ttl: 2000, // cached execution results become stale after 2 seconds
      session: () => null,
    }),
  ],
});
>>>>>>> 43a23b1d
```

### Customize the fields that are used for building the cache ID

```ts
import { envelop } from '@envelop/core'
import { useResponseCache } from '@envelop/response-cache'

const getEnveloped = envelop({
  plugins: [
    // ... other plugins ...
    useResponseCache({
      ttl: 2000,
      // use the `_id` instead of `id` field.
<<<<<<< HEAD
      idFields: ['_id']
    })
  ]
})
=======
      idFields: ['_id'],
      session: () => null,
    }),
  ],
});
>>>>>>> 43a23b1d
```

### Disable automatic cache invalidation via mutations

```ts
import { envelop } from '@envelop/core'
import { useResponseCache } from '@envelop/response-cache'

const getEnveloped = envelop({
  plugins: [
    // ... other plugins ...
    useResponseCache({
      ttl: 2000,
      // some might prefer invalidating based on a database write log
<<<<<<< HEAD
      invalidateViaMutation: false
    })
  ]
})
=======
      invalidateViaMutation: false,
      session: () => null,
    }),
  ],
});
>>>>>>> 43a23b1d
```

### Invalidate Cache based on custom logic

```ts
import { envelop } from '@envelop/core'
import { useResponseCache, createInMemoryCache } from '@envelop/response-cache'
import { emitter } from './eventEmitter'

// we create our cache instance, which allows calling all methods on it
const cache = createInMemoryCache()

const getEnveloped = envelop({
  plugins: [
    // ... other plugins ...
    useResponseCache({
      ttl: 2000,
      // we pass the cache instance to the request.
<<<<<<< HEAD
      cache
    })
  ]
})
=======
      cache,
      session: () => null,
    }),
  ],
});
>>>>>>> 43a23b1d

emitter.on('invalidate', resource => {
  cache.invalidate([
    {
      typename: resource.type,
      id: resource.id
    }
  ])
})
```

### Customize how cache ids are built

```ts
import { envelop } from '@envelop/core'
import { useResponseCache, createInMemoryCache } from '@envelop/response-cache'
import { emitter } from './eventEmitter'

// we create our cache instance, which allows calling all methods on it
const cache = createInMemoryCache({
  // in relay we have global unique ids, no need to use `typename:id`
  makeId: (typename, id) => id ?? typename
})

const getEnveloped = envelop({
  plugins: [
    // ... other plugins ...
    useResponseCache({
      ttl: 2000,
      // we pass the cache instance to the request.
<<<<<<< HEAD
      cache
    })
  ]
})
=======
      cache,
      session: () => null,
    }),
  ],
});
>>>>>>> 43a23b1d
```

### Expose cache metadata via extensions

For debugging or monitoring it might be useful to know whether a response got served from the cache or not.

```ts
const getEnveloped = envelop({
  plugins: [
    // ... other plugins ...
    useResponseCache({
      ttl: 2000,
<<<<<<< HEAD
      includeExtensionMetadata: true
    })
  ]
})
=======
      includeExtensionMetadata: true,
      session: () => null,
    }),
  ],
});
>>>>>>> 43a23b1d
```

This option will attach the following fields to the execution result if set to true (or `process.env["NODE_ENV"]` is `"development"`).

- `extension.responseCache.hit` - Whether the result was served form the cache or not
- `extension.responseCache.invalidatedEntities` - Entities that got invalidated by a mutation operation

#### Examples:

**Cache miss (response is generated by executing the query):**

```graphql
query UserById {
  user(id: "1") {
    id
    name
  }
}
```

```json
{
  "result": {
    "user": {
      "id": "1",
      "name": "Laurin"
    }
  },
  "extensions": {
    "responseCache": {
      "hit": false
    }
  }
}
```

**Cache hit (response served from response cache):**

```graphql
query UserById {
  user(id: "1") {
    id
    name
  }
}
```

```json
{
  "result": {
    "user": {
      "id": "1",
      "name": "Laurin"
    }
  },
  "extensions": {
    "responseCache": {
      "hit": true
    }
  }
}
```

**Invalidation via Mutation:**

```graphql
mutation SetNameMutation {
  userSetName(name: "NotLaurin") {
    user {
      id
      name
    }
  }
}
```

```json
{
  "result": {
    "userSetName": {
      "user": {
        "id": "1",
        "name": "Laurin"
      }
    }
  },
  "extensions": {
    "invalidatedEntities": [{ "id": "1", "typename": "User" }]
  }
}
```<|MERGE_RESOLUTION|>--- conflicted
+++ resolved
@@ -44,18 +44,12 @@
 const getEnveloped = envelop({
   plugins: [
     // ... other plugins ...
-<<<<<<< HEAD
-    useResponseCache()
-  ]
-})
-=======
     useResponseCache({
       // use global cache for all operations
       session: () => null,
     }),
   ],
 });
->>>>>>> 43a23b1d
 ```
 
 Or, you may create the in-memory LRU cache explicitly.
@@ -69,16 +63,12 @@
 const getEnveloped = envelop({
   plugins: [
     // ... other plugins ...
-<<<<<<< HEAD
-    useResponseCache({ cache })
-  ]
-})
-=======
-    useResponseCache({ cache }),
-    session: () => null, // use global cache for all operations
-  ],
-});
->>>>>>> 43a23b1d
+    useResponseCache({
+      cache,
+      session: () => null, // use global cache for all operations
+    }),
+  ],
+});
 ```
 
 > Note: The in-memory LRU cache is not suitable for serverless deployments. Instead, consider the Redis cache provided by `@envelop/response-cache-redis`.
@@ -127,29 +117,19 @@
   password: '1234567890'
 })
 
-<<<<<<< HEAD
 const redis = new Redis('rediss://:1234567890@my-redis-db.example.com:30652')
-=======
-const redis = new Redis('rediss://:1234567890@my-redis-db.example.com:30652');
->>>>>>> 43a23b1d
 
 const cache = createRedisCache({ redis })
 
 const getEnveloped = envelop({
   plugins: [
     // ... other plugins ...
-<<<<<<< HEAD
-    useResponseCache({ cache })
-  ]
-})
-=======
     useResponseCache({
       cache,
       session: () => null, // use global cache for all operations
     }),
   ],
 });
->>>>>>> 43a23b1d
 ```
 
 > Note: In the Recipes below, be sure to provide your Redis `cache` instance with `useResponseCache({ cache })`.
@@ -166,18 +146,11 @@
   plugins: [
     // ... other plugins ...
     useResponseCache({
-<<<<<<< HEAD
-      ttl: 2000 // cached execution results become stale after 2 seconds
-    })
-  ]
-})
-=======
       ttl: 2000, // cached execution results become stale after 2 seconds
       session: () => null, // use global cache for all operations
     }),
   ],
 });
->>>>>>> 43a23b1d
 ```
 
 > Note: Setting `ttl: 0` will disable TTL for all types. You can use that if you wish to disable caching for all type, and then enable caching for specific types using `ttlPerType`.
@@ -222,8 +195,7 @@
 })
 ```
 
-<<<<<<< HEAD
-### Cache based on session/user
+### Disable cache based on session/user
 
 ```ts
 import { envelop } from '@envelop/core'
@@ -235,38 +207,11 @@
     useResponseCache({
       ttl: 2000,
       // context is the GraphQL context used for execution
-      session: context => String(context.user?.id)
-    })
-  ]
-})
-```
-
-=======
->>>>>>> 43a23b1d
-### Disable cache based on session/user
-
-```ts
-import { envelop } from '@envelop/core'
-import { useResponseCache } from '@envelop/response-cache'
-
-const getEnveloped = envelop({
-  plugins: [
-    // ... other plugins ...
-    useResponseCache({
-      ttl: 2000,
-      // context is the GraphQL context used for execution
-<<<<<<< HEAD
-      enabled: context => context.user?.role !== 'admin'
-    })
-  ]
-})
-=======
       enabled: context => context.user?.role !== 'admin',
       session: () => null,
     }),
   ],
 });
->>>>>>> 43a23b1d
 ```
 
 ### Customize if result should be cached
@@ -274,7 +219,7 @@
 You can define a custom function used to check if a query operation execution result should be cached.
 
 ```ts
-type ShouldCacheResultFunction = (params: { result: ExecutionResult }) => Boolean
+type ShouldCacheResultFunction = (params: { result: ExecutionResult }) => boolean
 ```
 
 This is useful for advanced use-cases. E.g. if you want to
@@ -296,18 +241,11 @@
   plugins: [
     // ... other plugins ...
     useResponseCache({
-<<<<<<< HEAD
-      shouldCacheResult: myCustomShouldCacheResult
-    })
-  ]
-})
-=======
-      shouldCacheResult = myCustomShouldCacheResult,
-      session: () => null,
-    }),
-  ],
-});
->>>>>>> 43a23b1d
+      shouldCacheResult: myCustomShouldCacheResult,
+      session: () => null,
+    }),
+  ],
+});
 ```
 
 ### Cache Introspection query operations
@@ -325,20 +263,12 @@
     // ... other plugins ...
     useResponseCache({
       ttlPerSchemaCoordinate: {
-<<<<<<< HEAD
-        'Query.__schema': undefined // cache infinitely
-      }
-    })
-  ]
-})
-=======
         'Query.__schema': undefined, // cache infinitely
       },
       session: () => null,
     }),
   ],
 });
->>>>>>> 43a23b1d
 ```
 
 **TTL caching**
@@ -352,20 +282,12 @@
     // ... other plugins ...
     useResponseCache({
       ttlPerSchemaCoordinate: {
-<<<<<<< HEAD
-        'Query.__schema': 10_000 // cache for 10 seconds
-      }
-    })
-  ]
-})
-=======
         'Query.__schema': 10_000, // cache for 10 seconds
       },
       session: () => null,
     }),
   ],
 });
->>>>>>> 43a23b1d
 ```
 
 ### Cache with maximum TTL
@@ -378,18 +300,11 @@
   plugins: [
     // ... other plugins ...
     useResponseCache({
-<<<<<<< HEAD
-      ttl: 2000 // cached execution results become stale after 2 seconds
-    })
-  ]
-})
-=======
       ttl: 2000, // cached execution results become stale after 2 seconds
       session: () => null,
     }),
   ],
 });
->>>>>>> 43a23b1d
 ```
 
 ### Customize the fields that are used for building the cache ID
@@ -404,18 +319,11 @@
     useResponseCache({
       ttl: 2000,
       // use the `_id` instead of `id` field.
-<<<<<<< HEAD
-      idFields: ['_id']
-    })
-  ]
-})
-=======
       idFields: ['_id'],
       session: () => null,
     }),
   ],
 });
->>>>>>> 43a23b1d
 ```
 
 ### Disable automatic cache invalidation via mutations
@@ -430,18 +338,11 @@
     useResponseCache({
       ttl: 2000,
       // some might prefer invalidating based on a database write log
-<<<<<<< HEAD
-      invalidateViaMutation: false
-    })
-  ]
-})
-=======
       invalidateViaMutation: false,
       session: () => null,
     }),
   ],
 });
->>>>>>> 43a23b1d
 ```
 
 ### Invalidate Cache based on custom logic
@@ -460,18 +361,11 @@
     useResponseCache({
       ttl: 2000,
       // we pass the cache instance to the request.
-<<<<<<< HEAD
-      cache
-    })
-  ]
-})
-=======
       cache,
       session: () => null,
     }),
   ],
 });
->>>>>>> 43a23b1d
 
 emitter.on('invalidate', resource => {
   cache.invalidate([
@@ -502,18 +396,11 @@
     useResponseCache({
       ttl: 2000,
       // we pass the cache instance to the request.
-<<<<<<< HEAD
-      cache
-    })
-  ]
-})
-=======
       cache,
       session: () => null,
     }),
   ],
 });
->>>>>>> 43a23b1d
 ```
 
 ### Expose cache metadata via extensions
@@ -526,18 +413,11 @@
     // ... other plugins ...
     useResponseCache({
       ttl: 2000,
-<<<<<<< HEAD
-      includeExtensionMetadata: true
-    })
-  ]
-})
-=======
       includeExtensionMetadata: true,
       session: () => null,
     }),
   ],
 });
->>>>>>> 43a23b1d
 ```
 
 This option will attach the following fields to the execution result if set to true (or `process.env["NODE_ENV"]` is `"development"`).
