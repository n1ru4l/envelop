--- conflicted
+++ resolved
@@ -422,61 +422,4 @@
     return Math.min(currentTtl, typeTtl);
   }
   return typeTtl;
-<<<<<<< HEAD
-}
-
-function isMutation(doc: DocumentNode) {
-  return doc.definitions.find(isOperationDefinition)!.operation === 'mutation';
-}
-
-function runWith<T>(input: T | Promise<T>, callback: (value: T) => void) {
-  if (input instanceof Promise) {
-    input.then(callback, () => undefined);
-  } else {
-    callback(input);
-  }
-}
-
-function applyResponseCacheLogic(schema: GraphQLSchema, idFieldNames: Array<string>): GraphQLSchema {
-  return mapSchema(schema, {
-    [MapperKind.OBJECT_FIELD](fieldConfig, fieldName, typename) {
-      if (idFieldNames.includes(fieldName)) {
-        return {
-          ...fieldConfig,
-          resolve(src, args, context, info) {
-            const result = (fieldConfig.resolve ?? defaultFieldResolver)(
-              src,
-              args,
-              context,
-              info
-            ) as PromiseOrValue<string>;
-            runWith(result, (id: string) => {
-              const ctx: Context | undefined = context[contextSymbol];
-              if (ctx !== undefined) {
-                if (ctx.ignoredTypesMap.has(typename)) {
-                  ctx.skip = true;
-                }
-                if (ctx.skip === true) {
-                  ctx.skip = true;
-                  return;
-                }
-                // eslint-disable-next-line @typescript-eslint/ban-ts-comment
-                // @ts-ignore  TODO: investigate what to do if id is something unexpected
-                ctx.identifier.set(`${typename}:${id}`, { typename, id });
-                ctx.types.add(typename);
-                if (typename in ctx.ttlPerType) {
-                  ctx.currentTtl = calculateTtl(ctx.ttlPerType[typename], ctx.currentTtl);
-                }
-              }
-            });
-            return result;
-          },
-        };
-      }
-
-      return fieldConfig;
-    },
-  });
-=======
->>>>>>> 43a23b1d
 }