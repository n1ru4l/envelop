import jsonStableStringify from 'fast-json-stable-stringify';
import {
  ASTVisitor,
  DocumentNode,
  ExecutionArgs,
  getOperationAST,
  GraphQLDirective,
  Kind,
  print,
  TypeInfo,
  visit,
  visitWithTypeInfo,
} from 'graphql';
import {
  ExecutionResult,
  getDocumentString,
  isAsyncIterable,
  Maybe,
  ObjMap,
  OnExecuteDoneHookResult,
  OnExecuteHookResult,
  Plugin,
} from '@envelop/core';
import {
  getDirective,
  MapperKind,
  mapSchema,
  memoize1,
  memoize4,
  mergeIncrementalResult,
} from '@graphql-tools/utils';
import type { Cache, CacheEntityRecord } from './cache.js';
import { hashSHA256 } from './hash-sha256.js';
import { createInMemoryCache } from './in-memory-cache.js';

/**
 * Function for building the response cache key based on the input parameters
 */
export type BuildResponseCacheKeyFunction = (params: {
  /** Raw document string as sent from the client. */
  documentString: string;
  /** Variable values as sent form the client. */
  variableValues: ExecutionArgs['variableValues'];
  /** The name of the GraphQL operation that should be executed from within the document. */
  operationName?: Maybe<string>;
  /** optional sessionId for make unique cache keys based on the session.  */
  sessionId: Maybe<string>;
  /** GraphQL Context */
  context: ExecutionArgs['contextValue'];
}) => Promise<string>;

export type GetDocumentStringFunction = (executionArgs: ExecutionArgs) => string;

export type ShouldCacheResultFunction = (params: {
  cacheKey: string;
  result: ExecutionResult;
}) => Boolean;

export type UseResponseCacheParameter<PluginContext extends Record<string, any> = {}> = {
  cache?: Cache;
  /**
   * Maximum age in ms. Defaults to `Infinity`. Set it to 0 for disabling the global TTL.
   */
  ttl?: number;
  /**
   * Overwrite the ttl for query operations whose execution result contains a specific object type.
   * Useful if the occurrence of a object time in the execution result should reduce or increase the TTL of the query operation.
   * The TTL per type is always favored over the global TTL.
   */
  ttlPerType?: Record<string, number>;
  /**
   * Overwrite the ttl for query operations whose selection contains a specific schema coordinate (e.g. Query.users).
   * Useful if the selection of a specific field should reduce the TTL of the query operation.
   *
   * The default value is `{}` and it will be merged with a `{ 'Query.__schema': 0 }` object.
   * In the unusual case where you actually want to cache introspection query operations,
   * you need to provide the value `{ 'Query.__schema': undefined }`.
   */
  ttlPerSchemaCoordinate?: Record<string, number | undefined>;
  scopePerSchemaCoordinate?: Record<string, 'PRIVATE' | 'PUBLIC' | undefined>;
  /**
   * Allows to cache responses based on the resolved session id.
   * Return a unique value for each session.
   * Return `null` or `undefined` to mark the session as public/global.
   * Creates a global session by default.
   * @param context GraphQL Context
   *
   * **Global Example:**
   * ```ts
   * useResponseCache({
   *   session: () => null,
   * });
   * ```
   *
   * **User Specific with global fallback example:**
   * ```ts
   * useResponseCache({
   *   session: (context) => context.user?.id ?? null,
   * });
   * ```
   */
  session(context: PluginContext): string | undefined | null;
  /**
   * Specify whether the cache should be used based on the context.
   * By default any request uses the cache.
   */
  enabled?(context: PluginContext): boolean;
  /**
   * Skip caching of following the types.
   */
  ignoredTypes?: string[];
  /**
   * List of fields that are used to identify a entity.
   * Defaults to `["id"]`
   */
  idFields?: Array<string>;
  /**
   * Whether the mutation execution result should be used for invalidating resources.
   * Defaults to `true`
   */
  invalidateViaMutation?: boolean;
  /**
   * Customize the behavior how the response cache key is computed from the document, variable values and sessionId.
   * Defaults to `defaultBuildResponseCacheKey`
   */
  buildResponseCacheKey?: BuildResponseCacheKeyFunction;
  /**
   * Function used for reading the document string that is used for building the response cache key from the execution arguments.
   * By default, the useResponseCache plugin hooks into onParse and caches the original operation string in a WeakMap.
   * If you are hard overriding parse you need to set this function, otherwise responses will not be cached or served from the cache.
   * Defaults to `defaultGetDocumentString`
   *
   */
  getDocumentString?: GetDocumentStringFunction;
  /**
   * Include extension values that provide useful information, such as whether the cache was hit or which resources a mutation invalidated.
   * Defaults to `true` if `process.env["NODE_ENV"]` is set to `"development"`, otherwise `false`.
   */
  includeExtensionMetadata?: boolean;
  /**
   * Checks if the execution result should be cached or ignored. By default, any execution that
   * raises any error, unexpected ot EnvelopError or GraphQLError are ignored.
   * Use this function to customize the behavior, such as caching results that have an EnvelopError.
   */
  shouldCacheResult?: ShouldCacheResultFunction;
};

/**
 * Default function used for building the response cache key.
 * It is exported here for advanced use-cases. E.g. if you want to short circuit and serve responses from the cache on a global level in order to completely by-pass the GraphQL flow.
 */
export const defaultBuildResponseCacheKey = (params: {
  documentString: string;
  variableValues: ExecutionArgs['variableValues'];
  operationName?: Maybe<string>;
  sessionId: Maybe<string>;
}): Promise<string> =>
  hashSHA256(
    [
      params.documentString,
      params.operationName ?? '',
      jsonStableStringify(params.variableValues ?? {}),
      params.sessionId ?? '',
    ].join('|'),
  );

/**
 * Default function used to check if the result should be cached.
 *
 * It is exported here for advanced use-cases. E.g. if you want to choose if
 * results with certain error types should be cached.
 *
 * By default, results with errors (unexpected, EnvelopError, or GraphQLError) are not cached.
 */
export const defaultShouldCacheResult: ShouldCacheResultFunction = (params): Boolean => {
  if (params.result.errors) {
    // eslint-disable-next-line no-console
    console.warn('[useResponseCache] Failed to cache due to errors');
    return false;
  }

  return true;
};

export function defaultGetDocumentString(executionArgs: ExecutionArgs): string {
  return getDocumentString(executionArgs.document, print);
}

export type ResponseCacheExtensions =
  | {
      hit: true;
    }
  | {
      hit: false;
      didCache: false;
    }
  | {
      hit: false;
      didCache: true;
      ttl: number;
    }
  | {
      invalidatedEntities: CacheEntityRecord[];
    };

export type ResponseCacheExecutionResult = ExecutionResult<
  ObjMap<unknown>,
  { responseCache?: ResponseCacheExtensions }
>;

const getDocumentWithMetadataAndTTL = memoize4(function addTypeNameToDocument(
  document: DocumentNode,
  {
    invalidateViaMutation,
    ttlPerSchemaCoordinate,
  }: {
    invalidateViaMutation: boolean;
    ttlPerSchemaCoordinate?: Record<string, number | undefined>;
  },
  schema: any,
  idFieldByTypeName: Map<string, string>,
): [DocumentNode, number | undefined] {
  const typeInfo = new TypeInfo(schema);
  let ttl: number | undefined;
  const visitor: ASTVisitor = {
    OperationDefinition: {
      enter(node): void | false {
        if (!invalidateViaMutation && node.operation === 'mutation') {
          return false;
        }
        if (node.operation === 'subscription') {
          return false;
        }
      },
    },
    ...(ttlPerSchemaCoordinate != null && {
      Field(fieldNode) {
        const parentType = typeInfo.getParentType();
        if (parentType) {
          const schemaCoordinate = `${parentType.name}.${fieldNode.name.value}`;
          const maybeTtl = ttlPerSchemaCoordinate[schemaCoordinate];
          if (maybeTtl !== undefined) {
            ttl = calculateTtl(maybeTtl, ttl);
          }
        }
      },
    }),
    SelectionSet(node, _key) {
      const parentType = typeInfo.getParentType();
      const idField = parentType && idFieldByTypeName.get(parentType.name);
      return {
        ...node,
        selections: [
          {
            kind: Kind.FIELD,
            name: {
              kind: Kind.NAME,
              value: '__typename',
            },
            alias: {
              kind: Kind.NAME,
              value: '__responseCacheTypeName',
            },
          },
          ...(idField
            ? [
                {
                  kind: Kind.FIELD,
                  name: { kind: Kind.NAME, value: idField },
                  alias: { kind: Kind.NAME, value: '__responseCacheId' },
                },
              ]
            : []),

          ...node.selections,
        ],
      };
    },
  };

  return [visit(document, visitWithTypeInfo(typeInfo, visitor)), ttl];
});

type CacheControlDirective = {
  maxAge?: number;
  scope?: 'PUBLIC' | 'PRIVATE';
};

export function useResponseCache<PluginContext extends Record<string, any> = {}>({
  cache = createInMemoryCache(),
  ttl: globalTtl = Infinity,
  session,
  enabled,
  ignoredTypes = [],
  ttlPerType = {},
  ttlPerSchemaCoordinate = {},
  scopePerSchemaCoordinate = {},
  idFields = ['id'],
  invalidateViaMutation = true,
  buildResponseCacheKey = defaultBuildResponseCacheKey,
  getDocumentString = defaultGetDocumentString,
  shouldCacheResult = defaultShouldCacheResult,
  includeExtensionMetadata = typeof process !== 'undefined'
    ? // eslint-disable-next-line dot-notation
      process.env['NODE_ENV'] === 'development' || !!process.env['DEBUG']
    : false,
}: UseResponseCacheParameter<PluginContext>): Plugin<PluginContext> {
  const ignoredTypesMap = new Set<string>(ignoredTypes);
  const typePerSchemaCoordinateMap = new Map<string, string[]>();
  enabled = enabled ? memoize1(enabled) : enabled;

  // never cache Introspections
  ttlPerSchemaCoordinate = { 'Query.__schema': 0, ...ttlPerSchemaCoordinate };
  const documentMetadataOptions = {
    queries: { invalidateViaMutation, ttlPerSchemaCoordinate },
    mutations: { invalidateViaMutation }, // remove ttlPerSchemaCoordinate for mutations to skip TTL calculation
  };
  const idFieldByTypeName = new Map<string, string>();
  let schema: any;

  function isPrivate(typeName: string, data: Record<string, unknown>): boolean {
    if (scopePerSchemaCoordinate[typeName] === 'PRIVATE') {
      return true;
    }
    return Object.keys(data).some(
      fieldName => scopePerSchemaCoordinate[`${typeName}.${fieldName}`] === 'PRIVATE',
    );
  }

  return {
    onSchemaChange({ schema: newSchema }) {
      if (schema === newSchema) {
        return;
      }
      schema = newSchema;

      const directive = schema.getDirective('cacheControl') as unknown as
        | GraphQLDirective
        | undefined;

      mapSchema(schema, {
        ...(directive && {
          [MapperKind.COMPOSITE_TYPE]: type => {
            const cacheControlAnnotations = getDirective(
              schema,
              type,
              'cacheControl',
            ) as unknown as CacheControlDirective[] | undefined;
            cacheControlAnnotations?.forEach(cacheControl => {
              if (cacheControl.maxAge) {
                ttlPerType[type.name] = cacheControl.maxAge * 1000;
              }
              if (cacheControl.scope) {
                scopePerSchemaCoordinate[type.name] = cacheControl.scope;
              }
            });
            return type;
          },
        }),
        [MapperKind.FIELD]: (fieldConfig, fieldName, typeName) => {
          const schemaCoordinates = `${typeName}.${fieldName}`;
          const resultTypeNames = unwrapTypenames(fieldConfig.type);
          typePerSchemaCoordinateMap.set(schemaCoordinates, resultTypeNames);

          if (idFields.includes(fieldName) && !idFieldByTypeName.has(typeName)) {
            idFieldByTypeName.set(typeName, fieldName);
          }

          if (directive) {
            const cacheControlAnnotations = getDirective(
              schema,
              fieldConfig,
              'cacheControl',
            ) as unknown as CacheControlDirective[] | undefined;
            cacheControlAnnotations?.forEach(cacheControl => {
              if (cacheControl.maxAge) {
                ttlPerSchemaCoordinate[schemaCoordinates] = cacheControl.maxAge * 1000;
              }
              if (cacheControl.scope) {
                scopePerSchemaCoordinate[schemaCoordinates] = cacheControl.scope;
              }
            });
          }
          return fieldConfig;
        },
      });
    },
    async onExecute(onExecuteParams) {
      if (enabled && !enabled(onExecuteParams.args.contextValue)) {
        return;
      }
      const identifier = new Map<string, CacheEntityRecord>();
      const types = new Set<string>();
      let currentTtl: number | undefined;
      let skip = false;

      const sessionId = session(onExecuteParams.args.contextValue);

      function setExecutor({
        execute,
        onExecuteDone,
      }: {
        execute: typeof onExecuteParams.executeFn;
        onExecuteDone?: OnExecuteHookResult<PluginContext>['onExecuteDone'];
      }): OnExecuteHookResult<PluginContext> {
        let executed = false;
        onExecuteParams.setExecuteFn(args => {
          executed = true;
          return execute(args);
        });
        return {
          onExecuteDone(params) {
            if (!executed) {
              // eslint-disable-next-line no-console
              console.warn(
                '[useResponseCache] The cached execute function was not called, another plugin might have overwritten it. Please check your plugin order.',
              );
            }
            return onExecuteDone?.(params);
          },
        };
      }

      function processResult(data: any) {
        if (data == null || typeof data !== 'object') {
          return;
        }

        if (Array.isArray(data)) {
          for (const item of data) {
            processResult(item);
          }
          return;
        }

        const typename = data.__responseCacheTypeName;
        delete data.__responseCacheTypeName;
        const entityId = data.__responseCacheId;
        delete data.__responseCacheId;

        // Always process nested objects, even if we are skipping cache, to ensure the result is cleaned up
        // of metadata fields added to the query document.
        for (const fieldName in data) {
          processResult(data[fieldName]);
        }

        if (!skip) {
          if (ignoredTypesMap.has(typename) || (!sessionId && isPrivate(typename, data))) {
            skip = true;
            return;
          }

          types.add(typename);
          if (typename in ttlPerType) {
            const maybeTtl = ttlPerType[typename] as unknown;
            currentTtl = calculateTtl(maybeTtl, currentTtl);
          }
          if (entityId != null) {
            identifier.set(`${typename}:${entityId}`, { typename, id: entityId });
          }
          for (const fieldName in data) {
            const fieldData = data[fieldName];
            if (fieldData == null || (Array.isArray(fieldData) && fieldData.length === 0)) {
              const inferredTypes = typePerSchemaCoordinateMap.get(`${typename}.${fieldName}`);
              inferredTypes?.forEach(inferredType => {
                identifier.set(inferredType, { typename: inferredType });
              });
            }
          }
        }
      }

      function invalidateCache(
        result: ExecutionResult,
        setResult: (newResult: ExecutionResult) => void,
      ): void {
        processResult(result.data);

        cache.invalidate(identifier.values());
        if (includeExtensionMetadata) {
          setResult(
            resultWithMetadata(result, {
              invalidatedEntities: Array.from(identifier.values()),
            }),
          );
        }
      }

      if (invalidateViaMutation !== false) {
        const operationAST = getOperationAST(
          onExecuteParams.args.document,
          onExecuteParams.args.operationName,
        );

        if (operationAST?.operation === 'mutation') {
          return setExecutor({
            execute(args) {
              const [document] = getDocumentWithMetadataAndTTL(
                args.document,
                documentMetadataOptions.mutations,
                args.schema,
                idFieldByTypeName,
              );
              return onExecuteParams.executeFn({ ...args, document });
            },
            onExecuteDone({ result, setResult }) {
              if (isAsyncIterable(result)) {
                return handleAsyncIterableResult(invalidateCache);
              }

              return invalidateCache(result, setResult);
            },
          });
        }
      }

      const cacheKey = await buildResponseCacheKey({
        documentString: getDocumentString(onExecuteParams.args),
        variableValues: onExecuteParams.args.variableValues,
        operationName: onExecuteParams.args.operationName,
        sessionId,
        context: onExecuteParams.args.contextValue,
      });

      const cachedResponse = (await cache.get(cacheKey)) as ResponseCacheExecutionResult;

      if (cachedResponse != null) {
<<<<<<< HEAD
        if (includeExtensionMetadata) {
          onExecuteParams.setResultAndStopExecution(
            resultWithMetadata(cachedResponse, { hit: true }),
          );
        } else {
          onExecuteParams.setResultAndStopExecution(cachedResponse);
        }
        return;
      }

      if (ttlPerSchemaCoordinate) {
        const typeInfo = new TypeInfo(onExecuteParams.args.schema);
        visit(
          onExecuteParams.args.document,
          visitWithTypeInfo(typeInfo, {
            Field(fieldNode) {
              const parentType = typeInfo.getParentType();
              if (parentType) {
                const schemaCoordinate = `${parentType.name}.${fieldNode.name.value}`;
                const maybeTtl = ttlPerSchemaCoordinate[schemaCoordinate] as unknown;
                currentTtl = calculateTtl(maybeTtl, currentTtl);
              }
            },
          }),
        );
=======
        return setExecutor({
          execute: () =>
            includeExtensionMetadata
              ? resultWithMetadata(cachedResponse, { hit: true })
              : cachedResponse,
        });
>>>>>>> cafc43f4
      }

      function maybeCacheResult(
        result: ExecutionResult,
        setResult: (newResult: ExecutionResult) => void,
      ) {
        processResult(result.data);
        // we only use the global ttl if no currentTtl has been determined.
        const finalTtl = currentTtl ?? globalTtl;

        if (skip || !shouldCacheResult({ cacheKey, result }) || finalTtl === 0) {
          if (includeExtensionMetadata) {
            setResult(resultWithMetadata(result, { hit: false, didCache: false }));
          }
          return;
        }

        cache.set(cacheKey, result, identifier.values(), finalTtl);
        if (includeExtensionMetadata) {
          setResult(resultWithMetadata(result, { hit: false, didCache: true, ttl: finalTtl }));
        }
      }

      return setExecutor({
        execute(args) {
          const [document, ttl] = getDocumentWithMetadataAndTTL(
            args.document,
            documentMetadataOptions.queries,
            schema,
            idFieldByTypeName,
          );
          currentTtl = ttl;
          return onExecuteParams.executeFn({ ...args, document });
        },
        onExecuteDone({ result, setResult }) {
          if (isAsyncIterable(result)) {
            return handleAsyncIterableResult(maybeCacheResult);
          }

          return maybeCacheResult(result, setResult);
        },
      });
    },
  };
}

function handleAsyncIterableResult<PluginContext extends Record<string, any> = {}>(
  handler: (result: ExecutionResult, setResult: (newResult: ExecutionResult) => void) => void,
): OnExecuteDoneHookResult<PluginContext> {
  // When the result is an AsyncIterable, it means the query is using @defer or @stream.
  // This means we have to build the final result by merging the incremental results.
  // The merged result is then used to know if we should cache it and to calculate the ttl.
  const result: ExecutionResult = {};
  return {
    onNext(payload) {
      const { data, errors, extensions } = payload.result;

      // This is the first result with the initial data payload sent to the client. We use it as the base result
      if (data) {
        result.data = data;
      }
      if (errors) {
        result.errors = errors;
      }
      if (extensions) {
        result.extensions = extensions;
      }

      if ('hasNext' in payload.result) {
        const { incremental, hasNext } = payload.result;

        if (incremental) {
          for (const patch of incremental) {
            mergeIncrementalResult({ executionResult: result, incrementalResult: patch });
          }
        }

        if (!hasNext) {
          // The query is complete, we can process the final result
          handler(result, payload.setResult);
        }
      }
    },
  };
}

export function resultWithMetadata(
  result: ExecutionResult,
  metadata: ResponseCacheExtensions,
): ResponseCacheExecutionResult {
  return {
    ...result,
    extensions: {
      ...result.extensions,
      responseCache: {
        ...(result as ResponseCacheExecutionResult).extensions?.responseCache,
        ...metadata,
      },
    },
  };
}

function calculateTtl(typeTtl: unknown, currentTtl: number | undefined): number | undefined {
  if (typeof typeTtl === 'number' && !Number.isNaN(typeTtl)) {
    if (typeof currentTtl === 'number') {
      return Math.min(currentTtl, typeTtl);
    }
    return typeTtl;
  }
  return currentTtl;
}

function unwrapTypenames(type: any): string[] {
  if (type.ofType) {
    return unwrapTypenames(type.ofType);
  }
  if (type._types) {
    return type._types.map((t: any) => unwrapTypenames(t)).flat();
  }
  return [type.name];
}

export const cacheControlDirective = /* GraphQL */ `
  enum CacheControlScope {
    PUBLIC
    PRIVATE
  }

  directive @cacheControl(maxAge: Int, scope: CacheControlScope) on FIELD_DEFINITION | OBJECT
`;<|MERGE_RESOLUTION|>--- conflicted
+++ resolved
@@ -238,10 +238,8 @@
         const parentType = typeInfo.getParentType();
         if (parentType) {
           const schemaCoordinate = `${parentType.name}.${fieldNode.name.value}`;
-          const maybeTtl = ttlPerSchemaCoordinate[schemaCoordinate];
-          if (maybeTtl !== undefined) {
-            ttl = calculateTtl(maybeTtl, ttl);
-          }
+          const maybeTtl = ttlPerSchemaCoordinate[schemaCoordinate] as unknown;
+          ttl = calculateTtl(maybeTtl, ttl);
         }
       },
     }),
@@ -525,40 +523,12 @@
       const cachedResponse = (await cache.get(cacheKey)) as ResponseCacheExecutionResult;
 
       if (cachedResponse != null) {
-<<<<<<< HEAD
-        if (includeExtensionMetadata) {
-          onExecuteParams.setResultAndStopExecution(
-            resultWithMetadata(cachedResponse, { hit: true }),
-          );
-        } else {
-          onExecuteParams.setResultAndStopExecution(cachedResponse);
-        }
-        return;
-      }
-
-      if (ttlPerSchemaCoordinate) {
-        const typeInfo = new TypeInfo(onExecuteParams.args.schema);
-        visit(
-          onExecuteParams.args.document,
-          visitWithTypeInfo(typeInfo, {
-            Field(fieldNode) {
-              const parentType = typeInfo.getParentType();
-              if (parentType) {
-                const schemaCoordinate = `${parentType.name}.${fieldNode.name.value}`;
-                const maybeTtl = ttlPerSchemaCoordinate[schemaCoordinate] as unknown;
-                currentTtl = calculateTtl(maybeTtl, currentTtl);
-              }
-            },
-          }),
-        );
-=======
         return setExecutor({
           execute: () =>
             includeExtensionMetadata
               ? resultWithMetadata(cachedResponse, { hit: true })
               : cachedResponse,
         });
->>>>>>> cafc43f4
       }
 
       function maybeCacheResult(
