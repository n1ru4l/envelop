{
  "name": "@envelop/apollo-tracing",
  "version": "3.6.0",
  "author": "Dotan Simha <dotansimha@gmail.com>",
  "license": "MIT",
  "repository": {
    "type": "git",
    "url": "https://github.com/n1ru4l/envelop.git",
    "directory": "packages/plugins/apollo-tracing"
  },
  "sideEffects": false,
  "main": "dist/cjs/index.js",
  "module": "dist/esm/index.js",
  "exports": {
    ".": {
      "require": {
        "types": "./dist/typings/index.d.cts",
        "default": "./dist/cjs/index.js"
      },
      "import": {
        "types": "./dist/typings/index.d.ts",
        "default": "./dist/esm/index.js"
      },
      "default": {
        "types": "./dist/typings/index.d.ts",
        "default": "./dist/esm/index.js"
      }
    },
    "./*": {
      "require": {
        "types": "./dist/typings/*.d.cts",
        "default": "./dist/cjs/*.js"
      },
      "import": {
        "types": "./dist/typings/*.d.ts",
        "default": "./dist/esm/*.js"
      },
      "default": {
        "types": "./dist/typings/*.d.ts",
        "default": "./dist/esm/*.js"
      }
    },
    "./package.json": "./package.json"
  },
  "typings": "dist/typings/index.d.ts",
  "typescript": {
    "definition": "dist/typings/index.d.ts"
  },
  "dependencies": {
    "apollo-tracing": "^0.15.0",
    "tslib": "^2.4.0"
  },
  "devDependencies": {
    "@graphql-tools/schema": "8.5.0",
    "graphql": "16.3.0",
    "typescript": "4.7.4"
  },
  "peerDependencies": {
<<<<<<< HEAD
    "@envelop/types": "^2.3.1",
    "@envelop/core": "^2.5.0",
=======
    "@envelop/core": "^2.6.0",
>>>>>>> cea2df21
    "graphql": "^14.0.0 || ^15.0.0 || ^16.0.0"
  },
  "buildOptions": {
    "input": "./src/index.ts"
  },
  "publishConfig": {
    "directory": "dist",
    "access": "public"
  },
  "type": "module"
}<|MERGE_RESOLUTION|>--- conflicted
+++ resolved
@@ -56,12 +56,8 @@
     "typescript": "4.7.4"
   },
   "peerDependencies": {
-<<<<<<< HEAD
-    "@envelop/types": "^2.3.1",
-    "@envelop/core": "^2.5.0",
-=======
+    "@envelop/types": "^2.4.0",
     "@envelop/core": "^2.6.0",
->>>>>>> cea2df21
     "graphql": "^14.0.0 || ^15.0.0 || ^16.0.0"
   },
   "buildOptions": {
